---
title: Semantic Kernel to Microsoft Agent Framework Migration Guide
description: Learn how to migrate from the Semantic Kernel Agent Framework to Microsoft Agent Framework
zone_pivot_groups: programming-languages
author: westey-m
ms.topic: reference
ms.author: westey
ms.date: 09/25/2025
ms.service: semantic-kernel
---

# Semantic Kernel to Agent Framework Migration Guide

## Benefits of Microsoft Agent Framework compared to Semantic Kernel Agent Framework

- **Simplified API**: Reduced complexity and boilerplate code
- **Better Performance**: Optimized object creation and memory usage
- **Unified Interface**: Consistent patterns across different AI providers
- **Enhanced Developer Experience**: More intuitive and discoverable APIs

::: zone pivot="programming-language-csharp"

## Key differences

Here is a summary of the key differences between the Semantic Kernel Agent Framework and the Microsoft Agent Framework to help you migrate your code.

### 1. Namespace Updates

#### Semantic Kernel

```csharp
using Microsoft.SemanticKernel;
using Microsoft.SemanticKernel.Agents;
```

#### Agent Framework

Agent Framework namespaces are under `Microsoft.Agents.AI`.
Agent Framework uses the core AI message and content types from `Microsoft.Extensions.AI` for communication between components.

```csharp
using Microsoft.Extensions.AI;
using Microsoft.Agents.AI;
```

### 2. Agent Creation Simplification

#### Semantic Kernel

Every agent in Semantic Kernel depends on a `Kernel` instance and will have
an empty `Kernel` if not provided.

```csharp
 Kernel kernel = Kernel
    .AddOpenAIChatClient(modelId, apiKey)
    .Build();

 ChatCompletionAgent agent = new() { Instructions = ParrotInstructions, Kernel = kernel };
```

Azure AI Foundry requires an agent resource to be created in the cloud before creating a local agent class that uses it.

```csharp
PersistentAgentsClient azureAgentClient = AzureAIAgent.CreateAgentsClient(azureEndpoint, new AzureCliCredential());

PersistentAgent definition = await azureAgentClient.Administration.CreateAgentAsync(
    deploymentName,
    instructions: ParrotInstructions);

AzureAIAgent agent = new(definition, azureAgentClient);
 ```

#### Agent Framework

Agent creation in Agent Framework is made simpler with extensions provided by all main providers.

```csharp
AIAgent openAIAgent = chatClient.CreateAIAgent(instructions: ParrotInstructions);
AIAgent azureFoundryAgent = await persistentAgentsClient.CreateAIAgentAsync(instructions: ParrotInstructions);
AIAgent openAIAssistantAgent = await assistantClient.CreateAIAgentAsync(instructions: ParrotInstructions);
```

Additionally for hosted agent providers you can also use the `GetAIAgent` to retrieve an agent from an existing hosted agent.

```csharp
AIAgent azureFoundryAgent = await persistentAgentsClient.GetAIAgentAsync(agentId);
```

### 3. Agent Thread Creation

#### Semantic Kernel

The caller has to know the thread type and create it manually.

```csharp
// Create a thread for the agent conversation.
AgentThread thread = new OpenAIAssistantAgentThread(this.AssistantClient);
AgentThread thread = new AzureAIAgentThread(this.Client);
AgentThread thread = new OpenAIResponseAgentThread(this.Client);
```

#### Agent Framework

The agent is responsible for creating the thread.

```csharp
// New
AgentThread thread = agent.GetNewThread();
```

### 4. Hosted Agent Thread Cleanup

This case applies exclusively to a few AI providers that still provide hosted threads.

#### Semantic Kernel

Threads have a `self` deletion method

i.e: OpenAI Assistants Provider
```csharp
await thread.DeleteAsync();
```

#### Agent Framework

> [!NOTE]
> OpenAI Responses introduced a new conversation model that simplifies how conversations are handled. This simplifies hosted thread management compared to the now deprecated OpenAI Assistants model. For more information see the [OpenAI Assistants migration guide](https://platform.openai.com/docs/assistants/migration).

Agent Framework doesn't have a thread deletion API in the `AgentThread` type as not all providers support hosted threads or thread deletion and this will become more common as more providers shift to responses based architectures.

If you require thread deletion and the provider allows this, the caller **should** keep track of the created threads and delete them later when necessary via the provider's sdk.

i.e: OpenAI Assistants Provider
```csharp
await assistantClient.DeleteThreadAsync(thread.ConversationId);
```

### 5. Tool Registration

#### Semantic Kernel

In semantic kernel to expose a function as a tool you must:

1. Decorate the function with a `[KernelFunction]` attribute.
2. Have a `Plugin` class or use the `KernelPluginFactory` to wrap the function.
3. Have a `Kernel` to add your plugin to.
4. Pass the `Kernel` to the agent.

```csharp
KernelFunction function = KernelFunctionFactory.CreateFromMethod(GetWeather);
KernelPlugin plugin = KernelPluginFactory.CreateFromFunctions("KernelPluginName", [function]);
Kernel kernel = ... // Create kernel
kernel.Plugins.Add(plugin);

ChatCompletionAgent agent = new() { Kernel = kernel, ... };
```

#### Agent Framework

In agent framework in a single call you can register tools directly in the agent creation process.

```csharp
AIAgent agent = chatClient.CreateAIAgent(tools: [AIFunctionFactory.Create(GetWeather)]);
```

### 6. Agent Non-Streaming Invocation

Key differences can be seen in the method names from `Invoke` to `Run`, return types and parameters `AgentRunOptions`.

#### Semantic Kernel

The Non-Streaming uses a streaming pattern `IAsyncEnumerable<AgentResponseItem<ChatMessageContent>>` for returning multiple agent messages.

```csharp
await foreach (AgentResponseItem<ChatMessageContent> result in agent.InvokeAsync(userInput, thread, agentOptions))
{
    Console.WriteLine(result.Message);
}
```

#### Agent Framework

The Non-Streaming returns a single `AgentRunResponse` with the agent response that can contain multiple messages.
The text result of the run is available in `AgentRunResponse.Text` or `AgentRunResponse.ToString()`.
All messages created as part of the response is returned in the `AgentRunResponse.Messages` list.
This may include tool call messages, function results, reasoning updates and final results.

```csharp
AgentRunResponse agentResponse = await agent.RunAsync(userInput, thread);
```

### 7. Agent Streaming Invocation

Key differences in the method names from `Invoke` to `Run`, return types and parameters `AgentRunOptions`.

#### Semantic Kernel

```csharp
await foreach (StreamingChatMessageContent update in agent.InvokeStreamingAsync(userInput, thread))
{
    Console.Write(update);
}
```

#### Agent Framework

Similar streaming API pattern with the key difference being that it returns `AgentRunResponseUpdate` objects including more agent related information per update.

All updates produced by any service underlying the AIAgent is returned. The textual result of the agent is available by concatenating the `AgentRunResponse.Text` values.

```csharp
await foreach (AgentRunResponseUpdate update in agent.RunStreamingAsync(userInput, thread))
{
    Console.Write(update); // Update is ToString() friendly
}
```

### 8. Tool Function Signatures

**Problem**: SK plugin methods need `[KernelFunction]` attributes

```csharp
public class MenuPlugin
{
    [KernelFunction] // Required for SK
    public static MenuItem[] GetMenu() => ...;
}
```

**Solution**: AF can use methods directly without attributes

```csharp
public class MenuTools
{
    [Description("Get menu items")] // Optional description
    public static MenuItem[] GetMenu() => ...;
}
```

### 9. Options Configuration

**Problem**: Complex options setup in SK

```csharp
OpenAIPromptExecutionSettings settings = new() { MaxTokens = 1000 };
AgentInvokeOptions options = new() { KernelArguments = new(settings) };
```

**Solution**: Simplified options in AF

```csharp
ChatClientAgentRunOptions options = new(new() { MaxOutputTokens = 1000 });
```

> [!IMPORTANT]
> This example shows passing implementation specific options to a `ChatClientAgent`. Not all `AIAgents` support `ChatClientAgentRunOptions`.
> `ChatClientAgent` is provided to build agents based on underlying inference services, and therefore supports inference options like `MaxOutputTokens`.

### 10. Dependency Injection

#### Semantic Kernel

A `Kernel` registration is required in the service container to be able to create an agent
as every agent abstractions needs to be initialized with a `Kernel` property.

Semantic Kernel uses the `Agent` type as the base abstraction class for agents.

```csharp
services.AddKernel().AddProvider(...);
serviceContainer.AddKeyedSingleton<SemanticKernel.Agents.Agent>(
    TutorName,
    (sp, key) =>
        new ChatCompletionAgent()
        {
            // Passing the kernel is required
            Kernel = sp.GetRequiredService<Kernel>(),
        });
```

#### Agent Framework

The Agent framework provides the `AIAgent` type as the base abstraction class.

```csharp
services.AddKeyedSingleton<AIAgent>(() => client.CreateAIAgent(...));
```

### 11. **Agent Type Consolidation**

#### Semantic Kernel

Semantic kernel provides specific agent classes for various services, e.g.

- `ChatCompletionAgent` for use with chat-completion-based inference services.
- `OpenAIAssistantAgent` for use with the OpenAI Assistants service.
- `AzureAIAgent` for use with the Azure AI Foundry Agents service.

#### Agent Framework

The agent framework supports all the above mentioned services via a single agent type, `ChatClientAgent`.

`ChatClientAgent` can be used to build agents using any underlying service that provides an SDK implementing the `Microsoft.Extensions.AI.IChatClient` interface.

::: zone-end
::: zone pivot="programming-language-python"

<<<<<<< HEAD
::: zone-end

## Next steps

> [!div class="nextstepaction"]
> [Quickstart Guide](../../tutorials/quick-start.md)
=======
## Key differences

Here is a summary of the key differences between the Semantic Kernel Agent Framework and the Microsoft Agent Framework to help you migrate your code.

### 1. Package and Import Updates

#### Semantic Kernel

Semantic Kernel packages are installed as `semantic-kernel` and imported as `semantic_kernel`. The package also has a number of `extras` that you can install to install the different dependencies for different AI providers and other features.

```python
from semantic_kernel import Kernel
from semantic_kernel.agents import ChatCompletionAgent
```

#### Agent Framework

Agent Framework package is installed as `agent-framework` and imported as `agent_framework`.
Agent Framework is built up differently, it has a core package `agent-framework-core` that contains the core functionality, and then there are multiple packages that rely on that core package, such as `agent-framework-azure-ai`, `agent-framework-mem0`, `agent-framework-copilotstudio`, etc. When you run `pip install agent-framework` it will install the core package and *all* packages, so that you can get started with all the features quickly. When you are ready to reduce the number of packages because you know what you need, you can install only the packages you need, so for instance if you only plan to use Azure AI Foundry and Mem0 you can install only those two packages: `pip install agent-framework-azure-ai agent-framework-mem0`, `agent-framework-core` is a dependency to those two, so will automatically be installed.

Even though the packages are split up, the imports are all from `agent_framework`, or it's modules. So for instance to import the client for Azure AI Foundry you would do:

```python
from agent_framework.azure import AzureAIAgentClient
```

Many of the most commonly used types are imported directly from `agent_framework`:

```python
from agent_framework import ChatMessage, ChatAgent
```

### 2. Agent Type Consolidation

#### Semantic Kernel
Semantic Kernel provides specific agent classes for various services, e.g. ChatCompletionAgent, AzureAIAgent, OpenAIAssistantAgent, etc. See [Agent types in Semantic Kernel](/semantic-kernel/agents/agent-types).

#### Agent Framework
In Agent Framework the majority of agents are built using the `ChatAgent` which can be used with all the `ChatClient` based services, such as Azure AI Foundry, OpenAI ChatCompletion and OpenAI Responses. We currently have two other agents, `CopilotStudioAgent` for use with Copilot Studio and `A2AAgent` for use with A2A.

All the built-in agents are based on the BaseAgent (`from agent_framework import BaseAgent`). And all agents are consistent with the `AgentProtocol` (`from agent_framework import AgentProtocol`) interface.

### 2. Agent Creation Simplification

#### Semantic Kernel

Every agent in Semantic Kernel depends on a `Kernel` instance and will have
an empty `Kernel` if not provided.

```python
from semantic_kernel.agents import ChatCompletionAgent
from semantic_kernel.connectors.ai.open_ai import OpenAIChatCompletion

agent = ChatCompletionAgent(
    service=OpenAIChatCompletion(),
    name="Support",
    instructions="Answer in one sentence.",
)
```


#### Agent Framework

Agent creation in Agent Framework can be done in two ways, directly:

```python
from agent_framework.azure import AzureAIAgentClient
from agent_framework import ChatMessage, ChatAgent

agent = ChatAgent(chat_client=AzureAIAgentClient(credential=AzureCliCredential()), instructions="You are a helpful assistant")
```
or, with the convenience methods provided by chat clients:

```python
from agent_framework.azure import AzureOpenAIChatClient
from azure.identity import AzureCliCredential
agent = AzureOpenAIChatClient(credential=AzureCliCredential()).create_agent(instructions="You are a helpful assistant")
```

The direct method, exposes all possible parameters you can set for your agent, while the convenience method has a subset, you can still pass in the same set of parameters, because internally we call the direct method.

### 3. Agent Thread Creation

#### Semantic Kernel

The caller has to know the thread type and create it manually.

```python
from semantic_kernel.agents import ChatHistoryAgentThread

thread = ChatHistoryAgentThread()
```

#### Agent Framework

The agent can be asked to create a new thread for you.

```python
agent = ...
thread = agent.get_new_thread()
```

a thread is then created in one of three ways:
1. if the agent has a thread_id (or conversation_id or something similar) set, it will create a thread in the underlying service with that id.
    Once a thread has a `service_thread_id`, you can no longer use it to store messages in memory.
    And this only applies to agents that have a service-side thread concept. such as Azure AI Foundry Agents and OpenAI Assistants.
2. if the agent has a `chat_message_store_factory` set, it will use that factory to create a message store and use that to create an in-memory thread.
    It can then no longer be used with a agent with the `store` parameter set to `True`.
3. if neither of the above is set, we consider it `uninitialized` and depending on how it is used, it will either become a in-memory thread or a service thread.

#### Agent Framework

> [!NOTE]
> OpenAI Responses introduced a new conversation model that simplifies how conversations are handled. This simplifies hosted thread management compared to the now deprecated OpenAI Assistants model. For more information see the [OpenAI Assistants migration guide](https://platform.openai.com/docs/assistants/migration).

Agent Framework doesn't have a thread deletion API in the `AgentThread` type as not all providers support hosted threads or thread deletion and this will become more common as more providers shift to responses based architectures.

If you require thread deletion and the provider allows this, the caller **should** keep track of the created threads and delete them later when necessary via the provider's sdk.

i.e: OpenAI Assistants Provider
```python
# OpenAI Assistants threads have self-deletion method in SK
await thread.delete_async()
```

### 5. Tool Registration

#### Semantic Kernel

In semantic kernel to expose a function as a tool you must:

1. Decorate the function with a `@kernel_function` decorator.
2. Have a `Plugin` class or use the kernel plugin factory to wrap the function.
3. Have a `Kernel` to add your plugin to.
4. Pass the `Kernel` to the agent.

```python
from semantic_kernel.functions import kernel_function

class SpecialsPlugin:
    @kernel_function(name="specials", description="List daily specials")
    def specials(self) -> str:
        return "Clam chowder, Cobb salad, Chai tea"

agent = ChatCompletionAgent(
    service=OpenAIChatCompletion(),
    name="Host",
    instructions="Answer menu questions accurately.",
    plugins=[SpecialsPlugin()],
)
```

#### Agent Framework

In agent framework in a single call you can register tools directly in the agent creation process. But we no longer have the concept of a plugin, to wrap multiple functions, but you can still do that if you want to.

The simplest way to create a tool is just to create a python function:

```python
def get_weather(location: str) -> str:
    """Get the weather for a given location."""
    return f"The weather in {location} is sunny."

agent = chat_client.create_agent(tools=get_weather)
```
> Note: the `tools` parameter is present on both the agent creation, the `run` and `run_stream` methods, as well as the `get_response` and `get_streaming_response` methods, it allows you to supply tools both as a list or a single function.

The name of the function will then become the name of the tool, and the docstring will become the description of the tool, you can also add a description to the parameters:

```python
from typing import Annotated

def get_weather(location: Annotated[str, "The location to get the weather for."]) -> str:
    """Get the weather for a given location."""
    return f"The weather in {location} is sunny."
```

Finally, you can use the decorator to further customize the name and description of the tool:

```python
from typing import Annotated
from agent_framework import ai_function

@ai_function(name="weather_tool", description="Retrieves weather information for any location")
def get_weather(location: Annotated[str, "The location to get the weather for."])
    """Get the weather for a given location."""
    return f"The weather in {location} is sunny."
```

This also works when you create a class with multiple tools as methods.

When creating the agent, we can now provide the function tool to the agent, by passing it to the `tools` parameter.

```python
class Plugin:

    def __init__(self, initial_state: str):
        self.state: list[str] = [initial_state]

    def get_weather(self, location: Annotated[str, "The location to get the weather for."]) -> str:
        """Get the weather for a given location."""
        self.state.append(f"Requested weather for {location}. ")
        return f"The weather in {location} is sunny."

    def get_weather_details(self, location: Annotated[str, "The location to get the weather details for."]) -> str:
        """Get detailed weather for a given location."""
        self.state.append(f"Requested detailed weather for {location}. ")
        return f"The weather in {location} is sunny with a high of 25°C and a low of 15°C."

plugin = Plugin("Initial state")
agent = chat_client.create_agent(tools=[plugin.get_weather, plugin.get_weather_details])

... # use the agent

print("Plugin state:", plugin.state)
```
> Note: the functions within the class can also be decorated with `@ai_function` to customize the name and description of the tools.

This mechanism is also useful for tools that need additional input that cannot be supplied by the LLM, such as connections, secrets, etc.

### 6. Agent Non-Streaming Invocation

Key differences can be seen in the method names from `invoke` to `run`, return types (e.g. `AgentRunResponse`) and parameters.

#### Semantic Kernel

The Non-Streaming invoke uses an async iterator pattern for returning multiple agent messages.

```python
async for response in agent.invoke(
    messages=user_input,
    thread=thread,
):
    print(f"# {response.role}: {response}")
    thread = response.thread
```
And we had a convenience method to get the final response:
```python
response = await agent.get_response(messages="How do I reset my bike tire?", thread=thread)
print(f"# {response.role}: {response}")
```

#### Agent Framework

The Non-Streaming run returns a single `AgentRunResponse` with the agent response that can contain multiple messages.
The text result of the run is available in `response.text` or `str(response)`.
All messages created as part of the response are returned in the `response.messages` list.
This may include tool call messages, function results, reasoning updates and final results.

```python
agent = ...

response = await agent.run(user_input, thread)
print("Agent response:", response.text)

```

### 7. Agent Streaming Invocation

Key differences in the method names from `invoke` to `run_stream`, return types (`AgentRunResponseUpdate`) and parameters.

#### Semantic Kernel

```python
async for update in agent.invoke_stream(
    messages="Draft a 2 sentence blurb.",
    thread=thread,
):
    if update.message:
        print(update.message.content, end="", flush=True)
```

#### Agent Framework

Similar streaming API pattern with the key difference being that it returns `AgentRunResponseUpdate` objects including more agent related information per update.

All contents produced by any service underlying the Agent are returned. The final result of the agent is available by combining the `update` values into a single response.

```python
from agent_framework import AgentRunResponse
agent = ...
updates = []
async for update in agent.run_stream(user_input, thread):
    updates.append(update)
    print(update.text)

full_response = AgentRunResponse.from_agent_run_response_updates(updates)
print("Full agent response:", full_response.text)
```

You can even do that directly:

```python
from agent_framework import AgentRunResponse
agent = ...
full_response = AgentRunResponse.from_agent_response_generator(agent.run_stream(user_input, thread))
print("Full agent response:", full_response.text)
```


### 9. Options Configuration

**Problem**: Complex options setup in SK

```python
from semantic_kernel.connectors.ai.open_ai import OpenAIPromptExecutionSettings

settings = OpenAIPromptExecutionSettings(max_tokens=1000)
arguments = KernelArguments(settings)

response = await agent.get_response(user_input, thread=thread, arguments=arguments)
```

**Solution**: Simplified options in AF

In agent framework, we allow the passing of all parameters directly to the relevant methods, so that you do not have to import anything extra, or create any options objects, unless you want to. Internally we use a `ChatOptions` object for `ChatClients` and `ChatAgents`, that you can also create and pass in if you want to. This is also created in a `ChatAgent` to hold the options and can be overridden per call.

```python
agent = ...

response = await agent.run(user_input, thread, max_tokens=1000, frequency_penalty=0.5)
```

> Note: The above is specific to a `ChatAgent`, because other agents may have different options, they should all accepts `messages` as a parameter, since that is defined in the `AgentProtocol`.

::: zone-end
>>>>>>> 9c8ebc56
<|MERGE_RESOLUTION|>--- conflicted
+++ resolved
@@ -304,14 +304,6 @@
 ::: zone-end
 ::: zone pivot="programming-language-python"
 
-<<<<<<< HEAD
-::: zone-end
-
-## Next steps
-
-> [!div class="nextstepaction"]
-> [Quickstart Guide](../../tutorials/quick-start.md)
-=======
 ## Key differences
 
 Here is a summary of the key differences between the Semantic Kernel Agent Framework and the Microsoft Agent Framework to help you migrate your code.
@@ -638,4 +630,8 @@
 > Note: The above is specific to a `ChatAgent`, because other agents may have different options, they should all accepts `messages` as a parameter, since that is defined in the `AgentProtocol`.
 
 ::: zone-end
->>>>>>> 9c8ebc56
+
+## Next steps
+
+> [!div class="nextstepaction"]
+> [Quickstart Guide](../../tutorials/quick-start.md)