--- conflicted
+++ resolved
@@ -12,28 +12,18 @@
 
 Welcome to the Agent Framework tutorials! This section is designed to help you quickly learn how to build, run, and extend agents using the Agent Framework. Whether you're new to agents or looking to deepen your understanding, these step-by-step guides will walk you through essential concepts such as creating agents, managing conversations, integrating function tools, handling approvals, producing structured output, persisting state, and adding telemetry. Start with the basics and progress to more advanced scenarios to unlock the full potential of agent-based solutions.
 
-<<<<<<< HEAD
-- [Create and run a simple agent](./run-agent.md)
-- [Using images with an agent](./images.md)
-- [Multi-turn conversations with an agent](./multi-turn-conversation.md)
-- [Using function tools with an agent](./function-tools.md)
-- [Using function tools with human in the loop approvals](./function-tools-approvals.md)
-- [Producing Structured Output with agents](./structured-output.md)
-- [Using an agent as a function tool](./agent-as-function-tool.md)
-- [Exposing an agent as an MCP tool](./agent-as-mcp-tool.md)
-- [Persisting Conversations](./persisted-conversation.md)
-- [Adding telemetry to agents](./agent-telemetry.md)
-=======
 
 ## Agent getting started tutorials
 
 These samples cover the essential capabilities of the Agent Framework. You'll learn how to create agents, enable multi-turn conversations, integrate function tools, add human-in-the-loop approvals, generate structured outputs, persist conversation history, and monitor agent activity with telemetry. Each tutorial is designed to help you build practical solutions and understand the core features step by step.
 
 - [Create and run a simple agent](./agents/run-agent.md)
+- [Using images with an agent](./agents/images.md)
 - [Multi-turn conversations with an agent](./agents/multi-turn-conversation.md)
 - [Using function tools with an agent](./agents/function-tools.md)
 - [Using function tools with human in the loop approvals](./agents/function-tools-approvals.md)
 - [Producing Structured Output with agents](./agents/structured-output.md)
+- [Using an agent as a function tool](./agents/agent-as-function-tool.md)
+- [Exposing an agent as an MCP tool](./agents/agent-as-mcp-tool.md)
 - [Persisting Conversations](./agents/persisted-conversation.md)
 - [Enabling observability to agents](./agents/agent-telemetry.md)
->>>>>>> c31890d7
