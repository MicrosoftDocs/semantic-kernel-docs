--- conflicted
+++ resolved
@@ -16,10 +16,7 @@
   href: vectorstore-march-2025.md
 - name: Vector Store changes - April 2025
   href: vectorstore-april-2025.md
-<<<<<<< HEAD
 - name: Sessions Python Plugin Migration Guide - May 2025
   href: sessions-python-plugin-migration-guide-2025.md
-=======
 - name: Functions.Markdown to Functions.Yaml Package Migration Guide
-  href: functions-markdown-migration-guide.md
->>>>>>> af7dda1f
+  href: functions-markdown-migration-guide.md