--- conflicted
+++ resolved
@@ -13,13 +13,8 @@
 
 Code example using Application Insights can be found [here](https://github.com/microsoft/semantic-kernel/blob/main/dotnet/samples/Demos/TelemetryWithAppInsights).
 
-<<<<<<< HEAD
 # Logging
 The logging mechanism in this project relies on the ILogger interface from the Microsoft.Extensions.Logging namespace. Recent updates have introduced enhancements to the logger creation process. Instead of directly using the ILogger interface, instances of ILogger are now recommended to be created through an ILoggerFactory configured through a ServiceCollection.
-=======
-## Logging
-The logging mechanism in this project relies on the ILogger interface from the Microsoft.Extensions.Logging namespace. Recent updates have introduced enhancements to the logger creation process. Instead of directly using the ILogger interface, instances of ILogger are now recommended to be created through an ILoggerFactory provided to components using the WithLoggerFactory method.
->>>>>>> 310d7e7d
 
 By employing the ILoggerFactory approach, logger instances are generated with precise type information, facilitating more accurate logging and streamlined control over log filtering across various classes.
 
