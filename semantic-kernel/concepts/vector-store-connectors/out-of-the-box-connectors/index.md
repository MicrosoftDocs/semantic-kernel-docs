--- conflicted
+++ resolved
@@ -20,13 +20,10 @@
 | Vector Store Connectors                                    |  C#            | Python          | Java           | Officially supported SDK           |
 |------------------------------------------------------------|:--------------:|:---------------:|:--------------:|:----------------------------------:|
 | [Azure AI Search](./azure-ai-search-connector.md)          | ✅             | ✅             | ✅ | ✅                                |
+| Chroma                                                     | Coming Soon     | Coming Soon    | Coming Soon    |                                    |
 | [Cosmos DB MongoDB](./azure-cosmosdb-mongodb-connector.md) | ✅             | In Development  | In Development | ✅                                |
 | [Cosmos DB No SQL](./azure-cosmosdb-nosql-connector.md)    | ✅             | In Development  | In Development | ✅                                |
-<<<<<<< HEAD
 | [Elasticsearch](./elasticsearch-connector.md)              | ✅             | ❌             | ❌             | ✅                                |
-=======
-| Chroma                                                     | Coming Soon     | Coming Soon    | Coming Soon    |                                    |
->>>>>>> 2208dc3a
 | [In-Memory](./inmemory-connector.md)                       | ✅             | In Development  | In Development | N/A                               |
 | [JDBC](./jdbc-connector.md)                                | N/A             | N/A            | ✅ | ✅                                |
 | Milvus                                                     | Coming Soon     | Coming Soon    | Coming Soon    |                                    |
