---
title: Out-of-the-box Vector Store connectors (Preview)
description: Out-of-the-box Vector Store connectors
zone_pivot_groups: programming-languages
author: westey-m
ms.topic: conceptual
ms.author: westey
ms.date: 07/08/2024
ms.service: semantic-kernel
---
# Out-of-the-box Vector Store connectors (Preview)

> [!WARNING]
> The Semantic Kernel Vector Store functionality is in preview, and improvements that require breaking changes may still occur in limited circumstances before release.

Semantic Kernel provides a number of out-of-the-box Vector Store integrations making it easy to get started with using Vector Stores. It also allows you to experiment with a free or locally hosted Vector Store and then easily switch to a service when scale requires it.

> [!IMPORTANT]
<<<<<<< HEAD
> Some connectors are using SDKs that are not officially supported by Microsoft or by the Database provider. The *Officially supported SDK* column lists which are using officially supported SDKs and which are not.

| Vector Store Connectors                                    |  C#            | Python          | Java           | Officially supported SDK           |
|------------------------------------------------------------|:--------------:|:---------------:|:--------------:|:----------------------------------:|
| [Azure AI Search](./azure-ai-search-connector.md)          | ✅             | ✅             | ✅ | ✅                                |
| [Cosmos DB MongoDB](./azure-cosmosdb-mongodb-connector.md) | ✅             | In Development  | In Development | ✅                                |
| [Cosmos DB No SQL](./azure-cosmosdb-nosql-connector.md)    | ✅             | In Development  | In Development | ✅                                |
| [Couchbase](./couchbase-connector.md)                      | ✅             | ❌             | ❌             | N/A                                |
| [Elasticsearch](./elasticsearch-connector.md)              | ✅             | ❌             | ❌             | ✅                                |
| Chroma                                                     | Coming Soon     | Coming Soon    | Coming Soon    |                                    |
| [In-Memory](./inmemory-connector.md)                       | ✅             | In Development  | In Development | N/A                               |
| [JDBC](./jdbc-connector.md)                                | N/A             | N/A            | ✅ | ✅                                |
| Milvus                                                     | Coming Soon     | Coming Soon    | Coming Soon    |                                    |
| [MongoDB](./mongodb-connector.md)                          | ✅             | In Development  | In Development | ✅                                |
| [Pinecone](./pinecone-connector.md)                        | ✅             | In Development  | In Development | C#: ❌ Python: ✅                |
| Postgres                                                   | In Development | In Development  | ✅ [JDBC](./jdbc-connector.md) |                                    |
| [Qdrant](./qdrant-connector.md)                            | ✅             | ✅             | In Development | ✅                                |
| [Redis](./redis-connector.md)                              | ✅             | ✅             | ✅ | ✅                                |
| Sql Server                                                 | Coming Soon     | Coming Soon    | Coming Soon    |                                    |
| [SQLite](./sqlite-connector.md)                            | ✅             | In Development  | ✅ [JDBC](./jdbc-connector.md) | ✅                               |
| [Volatile (In-Memory)](./volatile-connector.md)            | Deprecated (use In-Memory) | ✅             | ✅ | N/A                                |
| [Weaviate](./weaviate-connector.md)                        | ✅             | In Development  | In Development | N/A                               |
=======
> Semantic Kernel Vector Store connectors are built by a variety of sources. Not all connectors are maintained as part of the Microsoft Semantic Kernel Project. When considering a connector, be sure to evaluate quality, licensing, support, etc. to ensure they meet your requirements. Also make sure you review each provider's documentation for detailed version compatibility information.
> [!IMPORTANT]
> Some connectors are internally using Database SDKs that are not officially supported by Microsoft or by the Database provider. The *Uses Officially supported SDK* column lists which are using officially supported SDKs and which are not.

::: zone pivot="programming-language-csharp"

| Vector Store Connectors                                    |  C#             | Uses officially supported SDK     | Maintainer / Vendor                |
|------------------------------------------------------------|:---------------:|:---------------------------------:|:----------------------------------:|
| [Azure AI Search](./azure-ai-search-connector.md)          | ✅             | ✅                                | Microsoft Semantic Kernel Project  |
| [Cosmos DB MongoDB (vCore)](./azure-cosmosdb-mongodb-connector.md) | ✅             | ✅                        | Microsoft Semantic Kernel Project  |
| [Cosmos DB No SQL](./azure-cosmosdb-nosql-connector.md)    | ✅             | ✅                                | Microsoft Semantic Kernel Project  |
| [Elasticsearch](./elasticsearch-connector.md)              | ✅             | ✅                                | Elastic                            |
| Chroma                                                     | Planned         |                                   |                                    |
| [In-Memory](./inmemory-connector.md)                       | ✅             | N/A                                | Microsoft Semantic Kernel Project  |
| Milvus                                                     | Planned         |                                   |                                    |
| [MongoDB](./mongodb-connector.md)                          | ✅             | ✅                                | Microsoft Semantic Kernel Project  |
| [Pinecone](./pinecone-connector.md)                        | ✅             | ❌                                | Microsoft Semantic Kernel Project  |
| [Postgres](./postgres-connector.md)                        | ✅             | ✅                                | Microsoft Semantic Kernel Project  |
| [Qdrant](./qdrant-connector.md)                            | ✅             | ✅                                | Microsoft Semantic Kernel Project  |
| [Redis](./redis-connector.md)                              | ✅             | ✅                                | Microsoft Semantic Kernel Project  |
| Sql Server                                                 | Planned         |                                   |                                    |
| [SQLite](./sqlite-connector.md)                            | ✅             | ✅                                | Microsoft Semantic Kernel Project  |
| [Volatile (In-Memory)](./volatile-connector.md)            | Deprecated (use In-Memory) | N/A                    | Microsoft Semantic Kernel Project  |
| [Weaviate](./weaviate-connector.md)                        | ✅             | ✅                                | Microsoft Semantic Kernel Project  |

::: zone-end
::: zone pivot="programming-language-python"

| Vector Store Connectors                                    | Python          | Uses officially supported SDK      | Maintainer / Vendor                |
|------------------------------------------------------------|:---------------:|:----------------------------------:|:----------------------------------:|
| [Azure AI Search](./azure-ai-search-connector.md)          | ✅             | ✅                                 | Microsoft Semantic Kernel Project  |
| [Cosmos DB MongoDB (vCore)](./azure-cosmosdb-mongodb-connector.md) | In Development  | ✅                         | Microsoft Semantic Kernel Project  |
| [Cosmos DB No SQL](./azure-cosmosdb-nosql-connector.md)    | In Development  | ✅                                 | Microsoft Semantic Kernel Project  |
| [Elasticsearch](./elasticsearch-connector.md)              | Planned         |                                    |                                    |
| Chroma                                                     | Planned         |                                    |                                    |
| [In-Memory](./inmemory-connector.md)                       | ✅             | N/A                                 | Microsoft Semantic Kernel Project  |
| Milvus                                                     | Planned         |                                    |                                    |
| [MongoDB](./mongodb-connector.md)                          | In Development  | ✅                                 | Microsoft Semantic Kernel Project  |
| [Pinecone](./pinecone-connector.md)                        | In Development  | ✅                                 | Microsoft Semantic Kernel Project  |
| [Postgres](./postgres-connector.md)                        | ✅             |                                     | Microsoft Semantic Kernel Project  |
| [Qdrant](./qdrant-connector.md)                            | ✅             | ✅                                 | Microsoft Semantic Kernel Project  |
| [Redis](./redis-connector.md)                              | ✅             | ✅                                 | Microsoft Semantic Kernel Project  |
| Sql Server                                                 | Planned         |                                    |                                    |
| [SQLite](./sqlite-connector.md)                            | In Development  | ✅                                 | Microsoft Semantic Kernel Project  |
| [Volatile (In-Memory)](./volatile-connector.md)            | Deprecated (use In-Memory) | N/A                     | Microsoft Semantic Kernel Project  |
| [Weaviate](./weaviate-connector.md)                        | ✅             | N/A                                 | Microsoft Semantic Kernel Project  |

::: zone-end
::: zone pivot="programming-language-java"

| Vector Store Connectors                                    | Java           | Uses officially supported SDK      | Maintainer / Vendor                |
|------------------------------------------------------------|:--------------:|:----------------------------------:|:----------------------------------:|
| [Azure AI Search](./azure-ai-search-connector.md)          | ✅             | ✅                                | Microsoft Semantic Kernel Project  |
| HSQLDB                                                     | Use [JDBC](./jdbc-connector.md) | ✅               | Microsoft Semantic Kernel Project  |
| [JDBC](./jdbc-connector.md)                                | ✅             | ✅                                | Microsoft Semantic Kernel Project  |
| MySQL                                                      | Use [JDBC](./jdbc-connector.md) | ✅               | Microsoft Semantic Kernel Project  |
| Postgres                                                   | Use [JDBC](./jdbc-connector.md) |                   | Microsoft Semantic Kernel Project  |
| [Redis](./redis-connector.md)                              | ✅             | ✅                                | Microsoft Semantic Kernel Project  |
| SQLite                                                     | Use [JDBC](./jdbc-connector.md) | ✅               | Microsoft Semantic Kernel Project  |
| [Volatile (In-Memory)](./volatile-connector.md)            | ✅            | N/A                                | Microsoft Semantic Kernel Project  |

::: zone-end
>>>>>>> 5845ac9a
<|MERGE_RESOLUTION|>--- conflicted
+++ resolved
@@ -16,30 +16,6 @@
 Semantic Kernel provides a number of out-of-the-box Vector Store integrations making it easy to get started with using Vector Stores. It also allows you to experiment with a free or locally hosted Vector Store and then easily switch to a service when scale requires it.
 
 > [!IMPORTANT]
-<<<<<<< HEAD
-> Some connectors are using SDKs that are not officially supported by Microsoft or by the Database provider. The *Officially supported SDK* column lists which are using officially supported SDKs and which are not.
-
-| Vector Store Connectors                                    |  C#            | Python          | Java           | Officially supported SDK           |
-|------------------------------------------------------------|:--------------:|:---------------:|:--------------:|:----------------------------------:|
-| [Azure AI Search](./azure-ai-search-connector.md)          | ✅             | ✅             | ✅ | ✅                                |
-| [Cosmos DB MongoDB](./azure-cosmosdb-mongodb-connector.md) | ✅             | In Development  | In Development | ✅                                |
-| [Cosmos DB No SQL](./azure-cosmosdb-nosql-connector.md)    | ✅             | In Development  | In Development | ✅                                |
-| [Couchbase](./couchbase-connector.md)                      | ✅             | ❌             | ❌             | N/A                                |
-| [Elasticsearch](./elasticsearch-connector.md)              | ✅             | ❌             | ❌             | ✅                                |
-| Chroma                                                     | Coming Soon     | Coming Soon    | Coming Soon    |                                    |
-| [In-Memory](./inmemory-connector.md)                       | ✅             | In Development  | In Development | N/A                               |
-| [JDBC](./jdbc-connector.md)                                | N/A             | N/A            | ✅ | ✅                                |
-| Milvus                                                     | Coming Soon     | Coming Soon    | Coming Soon    |                                    |
-| [MongoDB](./mongodb-connector.md)                          | ✅             | In Development  | In Development | ✅                                |
-| [Pinecone](./pinecone-connector.md)                        | ✅             | In Development  | In Development | C#: ❌ Python: ✅                |
-| Postgres                                                   | In Development | In Development  | ✅ [JDBC](./jdbc-connector.md) |                                    |
-| [Qdrant](./qdrant-connector.md)                            | ✅             | ✅             | In Development | ✅                                |
-| [Redis](./redis-connector.md)                              | ✅             | ✅             | ✅ | ✅                                |
-| Sql Server                                                 | Coming Soon     | Coming Soon    | Coming Soon    |                                    |
-| [SQLite](./sqlite-connector.md)                            | ✅             | In Development  | ✅ [JDBC](./jdbc-connector.md) | ✅                               |
-| [Volatile (In-Memory)](./volatile-connector.md)            | Deprecated (use In-Memory) | ✅             | ✅ | N/A                                |
-| [Weaviate](./weaviate-connector.md)                        | ✅             | In Development  | In Development | N/A                               |
-=======
 > Semantic Kernel Vector Store connectors are built by a variety of sources. Not all connectors are maintained as part of the Microsoft Semantic Kernel Project. When considering a connector, be sure to evaluate quality, licensing, support, etc. to ensure they meet your requirements. Also make sure you review each provider's documentation for detailed version compatibility information.
 > [!IMPORTANT]
 > Some connectors are internally using Database SDKs that are not officially supported by Microsoft or by the Database provider. The *Uses Officially supported SDK* column lists which are using officially supported SDKs and which are not.
@@ -101,5 +77,4 @@
 | SQLite                                                     | Use [JDBC](./jdbc-connector.md) | ✅               | Microsoft Semantic Kernel Project  |
 | [Volatile (In-Memory)](./volatile-connector.md)            | ✅            | N/A                                | Microsoft Semantic Kernel Project  |
 
-::: zone-end
->>>>>>> 5845ac9a
+::: zone-end