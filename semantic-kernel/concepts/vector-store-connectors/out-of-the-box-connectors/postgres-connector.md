---
title: Using the Semantic Kernel Postgres Vector Store connector (Preview)
description: Contains information on how to use a Semantic Kernel Vector store connector to access and manipulate data in Postgres.
zone_pivot_groups: programming-languages
author: westey-m
ms.topic: conceptual
ms.author: westey
ms.date: 10/24/2024
ms.service: semantic-kernel
---
# Using the Postgres Vector Store connector (Preview)

::: zone pivot="programming-language-csharp"

> [!WARNING]
> The Postgres Vector Store functionality is in preview, and improvements that require breaking changes may still occur in limited circumstances before release.

::: zone-end
::: zone pivot="programming-language-python"

> [!WARNING]
> The Semantic Kernel Vector Store functionality is in preview, and improvements that require breaking changes may still occur in limited circumstances before release.

::: zone-end
::: zone pivot="programming-language-java"

> [!WARNING]
> The Semantic Kernel Vector Store functionality is in preview, and improvements that require breaking changes may still occur in limited circumstances before release.

::: zone-end

::: zone pivot="programming-language-csharp"

## Overview

The Postgres Vector Store connector can be used to access and manage data in Postgres and also supports [Neon Serverless Postgres](https://azuremarketplace.microsoft.com/en-us/marketplace/apps/neon1722366567200.neon_serverless_postgres_azure_prod).

The connector has the following characteristics.

| Feature Area                      | Support                                                                                                                          |
|-----------------------------------|----------------------------------------------------------------------------------------------------------------------------------|
| Collection maps to                | Postgres table                                                                                                                   |
| Supported key property types      | <ul><li>short</li><li>int</li><li>long</li><li>string</li><li>Guid</li></ul>                                                     |
| Supported data property types     | <ul><li>bool</li><li>short</li><li>int</li><li>long</li><li>float</li><li>double</li><li>decimal</li><li>string</li><li>DateTime</li><li>DateTimeOffset</li><li>Guid</li><li>byte[]</li><li>bool Enumerables</li><li>short Enumerables</li><li>int Enumerables</li><li>long Enumerables</li><li>float Enumerables</li><li>double Enumerables</li><li>decimal Enumerables</li><li>string Enumerables</li><li>DateTime Enumerables</li><li>DateTimeOffset Enumerables</li><li>Guid Enumerables</li></ul> |
| Supported vector property types   | <ul><li>ReadOnlyMemory\<float\></li><li>Embedding\<float\></li><li>float[]</li><li>ReadOnlyMemory\<Half\></li><li>Embedding\<Half\></li><li>Half[]</li><li>BitArray</li><li>Pgvector.SparseVector</li></ul>                                             |
| Supported index types             | Hnsw                                                                                                                             |
| Supported distance functions      | <ul><li>CosineDistance</li><li>CosineSimilarity</li><li>DotProductSimilarity</li><li>EuclideanDistance</li><li>ManhattanDistance</li></ul>|
| Supported filter clauses          | <ul><li>AnyTagEqualTo</li><li>EqualTo</li></ul>                                                                                  |
| Supports multiple vectors in a record | Yes                                                                                                                          |
| IsIndexed supported?              | No                                                                                                                               |
| IsFullTextIndexed supported?      | No                                                                                                                               |
| StorageName supported?            | Yes                                                                                                                              |
| HybridSearch supported?           | No                                                                                                                               |

## Limitations

> [!IMPORTANT]
> When initializing `NpgsqlDataSource` manually, it is necessary to call `UseVector` on the `NpgsqlDataSourceBuilder`. This enables vector support. Without this, usage of the VectorStore implementation will fail.

Here is an example of how to call `UseVector`.

```csharp
NpgsqlDataSourceBuilder dataSourceBuilder = new("Host=localhost;Port=5432;Username=postgres;Password=example;Database=postgres;");
dataSourceBuilder.UseVector();
NpgsqlDataSource dataSource = dataSourceBuilder.Build();
```

When using the `AddPostgresVectorStore` dependency injection registration method with a connection string, the datasource will be constructed by this method and will automatically have `UseVector` applied.

## Getting started

Add the Postgres Vector Store connector NuGet package to your project.

```dotnetcli
dotnet add package Microsoft.SemanticKernel.Connectors.PgVector --prerelease
```

You can add the vector store to the `IServiceCollection` dependency injection container using extension methods provided by Semantic Kernel.

```csharp
using Microsoft.Extensions.DependencyInjection;

var kernelBuilder = Kernel.CreateBuilder();
kernelBuilder.Services.AddPostgresVectorStore("<Connection String>");
```

Where `<Connection String>` is a connection string to the Postgres instance, in the format that [Npgsql](https://www.npgsql.org/) expects, for example `Host=localhost;Port=5432;Database=postgres;Username=postgres;Password=postgres`.

Extension methods that take no parameters are also provided. These require an instance of [NpgsqlDataSource](https://www.npgsql.org/doc/api/Npgsql.NpgsqlDataSource.html) to be separately registered with the dependency injection container. Note that `UseVector` must be called on the builder to enable vector support via [pgvector-dotnet](https://github.com/pgvector/pgvector-dotnet?tab=readme-ov-file#npgsql-c):

```csharp
using Microsoft.Extensions.DependencyInjection;
using Npgsql;

var kernelBuilder = Kernel.CreateBuilder();
kernelBuilder.Services.AddSingleton<NpgsqlDataSource>(sp => 
{
    NpgsqlDataSourceBuilder dataSourceBuilder = new("<Connection String>");
    dataSourceBuilder.UseVector();
    return dataSourceBuilder.Build();
});
kernelBuilder.Services.AddPostgresVectorStore();
```

You can construct a Postgres Vector Store instance directly with a custom data source or with a connection string.

```csharp
using Microsoft.SemanticKernel.Connectors.PgVector;
using Npgsql;

NpgsqlDataSourceBuilder dataSourceBuilder = new("<Connection String>");
dataSourceBuilder.UseVector();
<<<<<<< HEAD
using NpgsqlDataSource dataSource = dataSourceBuilder.Build();
var vectorStore = new PostgresVectorStore(dataSource);
=======
var dataSource = dataSourceBuilder.Build();

var connection = new PostgresVectorStore(dataSource, ownsDataSource: true);
>>>>>>> 9a5efa02
```

```csharp
using Microsoft.SemanticKernel.Connectors.PgVector;

var connection = new PostgresVectorStore("Host=localhost;Port=5432;Username=postgres;Password=example;Database=postgres;");
```

It is possible to construct a direct reference to a named collection with a custom data source or with a connection string.

```csharp
using Microsoft.SemanticKernel.Connectors.PgVector;
using Npgsql;

NpgsqlDataSourceBuilder dataSourceBuilder = new("<Connection String>");
dataSourceBuilder.UseVector();
<<<<<<< HEAD
using NpgsqlDataSource dataSource = dataSourceBuilder.Build();
var collection = new PostgresVectorStoreRecordCollection<int, Hotel>(dataSource, "skhotels");
=======
var dataSource = dataSourceBuilder.Build();

var collection = new PostgresCollection<string, Hotel>(dataSource, "skhotels", ownsDataSource: true);
```

```csharp
using Microsoft.SemanticKernel.Connectors.PgVector;

var collection = new PostgresCollection<string, Hotel>("Host=localhost;Port=5432;Username=postgres;Password=example;Database=postgres;", "skhotels");
>>>>>>> 9a5efa02
```

## Data mapping

The Postgres connector provides a default mapper when mapping data from the data model to storage.
The default mapper uses the model annotations or record definition to determine the type of each property and to map the model
into a Dictionary that can be serialized to Postgres.

- The data model property annotated as a key will be mapped to the PRIMARY KEY in the Postgres table.
- The data model properties annotated as data will be mapped to a table column in Postgres.
- The data model properties annotated as vectors will be mapped to a table column that has the pgvector `VECTOR` type in Postgres.

### Property name override

<<<<<<< HEAD
You can provide override field names to use in storage that is different from the
property names on the data model. This allows you to match table column names even
if they don't match the property names on the data model.

The property name override is done by setting the `StoragePropertyName` option via the data model attributes or record definition.

Here is an example of a data model with `StoragePropertyName` set on its attributes and how it will be represented in Postgres as a table, assuming the Collection name is `Hotels`.
=======
You can provide override property names to use in storage that is different to the property names on the data model.
The property name override is done by setting the `StorageName` option via the data model property attributes or record definition.

Here is an example of a data model with `StorageName` set on its attributes and how that will be represented in a Postgres command.
>>>>>>> 9a5efa02

```csharp
using System;
using Microsoft.Extensions.VectorData;

public class Hotel
{
<<<<<<< HEAD
    [VectorStoreRecordKey(StoragePropertyName = "hotel_id")]
    public int HotelId { get; set; }

    [VectorStoreRecordData(StoragePropertyName = "hotel_name")]
    public string HotelName { get; set; }

    [VectorStoreRecordData(StoragePropertyName = "hotel_description")]
    public string Description { get; set; }

    [VectorStoreRecordVector(Dimensions: 4, DistanceFunction: DistanceFunction.CosineDistance, IndexKind: IndexKind.Hnsw, StoragePropertyName = "hotel_description_embedding")]
=======
    [VectorStoreKey]
    public int HotelId { get; set; }

    [VectorStoreData(StorageName = "hotel_name")]
    public string? HotelName { get; set; }

    [VectorStoreData(StorageName = "hotel_description")]
    public string? Description { get; set; }

    [VectorStoreVector(Dimensions: 4, DistanceFunction = DistanceFunction.CosineDistance)]
>>>>>>> 9a5efa02
    public ReadOnlyMemory<float>? DescriptionEmbedding { get; set; }
}
```

```sql
CREATE TABLE IF NOT EXISTS public."Hotels" (
    "hotel_id" INTEGER PRIMARY KEY NOT NULL,
    hotel_name TEXT,
    hotel_description TEXT,
    hotel_description_embedding VECTOR(4)
);
```

## Vector indexing

The `hotel_description_embedding` in the above `Hotel` model is a vector property with `IndexKind.HNSW` 
indexing. This index will be created automatically when the collection is created. 
HNSW is the only index type supported for index creation. IVFFlat index building requires that data already 
exist in the table at index creation time, and so it is not appropriate for the creation of an empty table. 
You are free to create and modify indexes on tables outside of the connector, which will 
be used by the connector when performing queries.

## Using with Entra Authentication

Azure Database for PostgreSQL provides the ability to connect to your database using [Entra authentication](/azure/postgresql/flexible-server/concepts-azure-ad-authentication).
This removes the need to store a username and password in your connection string.
To use Entra authentication for an Azure DB for PostgreSQL database, you can use the following Npgsql extension method and set a connection string that does not have a username or password:

```csharp
using System.Text;
using System.Text.Json;
using Azure.Core;
using Azure.Identity;
using Npgsql;

namespace Program;

public static class NpgsqlDataSourceBuilderExtensions
{
    private static readonly TokenRequestContext s_azureDBForPostgresTokenRequestContext = new(["https://ossrdbms-aad.database.windows.net/.default"]);

    public static NpgsqlDataSourceBuilder UseEntraAuthentication(this NpgsqlDataSourceBuilder dataSourceBuilder, TokenCredential? credential = default)
    {
        credential ??= new DefaultAzureCredential();

        if (dataSourceBuilder.ConnectionStringBuilder.Username == null)
        {
            var token = credential.GetToken(s_azureDBForPostgresTokenRequestContext, default);
            SetUsernameFromToken(dataSourceBuilder, token.Token);
        }

        SetPasswordProvider(dataSourceBuilder, credential, s_azureDBForPostgresTokenRequestContext);

        return dataSourceBuilder;
    }

    public static async Task<NpgsqlDataSourceBuilder> UseEntraAuthenticationAsync(this NpgsqlDataSourceBuilder dataSourceBuilder, TokenCredential? credential = default, CancellationToken cancellationToken = default)
    {
        credential ??= new DefaultAzureCredential();

        if (dataSourceBuilder.ConnectionStringBuilder.Username == null)
        {
            var token = await credential.GetTokenAsync(s_azureDBForPostgresTokenRequestContext, cancellationToken).ConfigureAwait(false);
            SetUsernameFromToken(dataSourceBuilder, token.Token);
        }

        SetPasswordProvider(dataSourceBuilder, credential, s_azureDBForPostgresTokenRequestContext);

        return dataSourceBuilder;
    }

    private static void SetPasswordProvider(NpgsqlDataSourceBuilder dataSourceBuilder, TokenCredential credential, TokenRequestContext tokenRequestContext)
    {
        dataSourceBuilder.UsePasswordProvider(_ =>
        {
            var token = credential.GetToken(tokenRequestContext, default);
            return token.Token;
        }, async (_, ct) =>
        {
            var token = await credential.GetTokenAsync(tokenRequestContext, ct).ConfigureAwait(false);
            return token.Token;
        });
    }

    private static void SetUsernameFromToken(NpgsqlDataSourceBuilder dataSourceBuilder, string token)
    {
        var username = TryGetUsernameFromToken(token);

        if (username != null)
        {
            dataSourceBuilder.ConnectionStringBuilder.Username = username;
        }
        else
        {
            throw new Exception("Could not determine username from token claims");
        }
    }

    private static string? TryGetUsernameFromToken(string jwtToken)
    {
        // Split the token into its parts (Header, Payload, Signature)
        var tokenParts = jwtToken.Split('.');
        if (tokenParts.Length != 3)
        {
            return null;
        }

        // The payload is the second part, Base64Url encoded
        var payload = tokenParts[1];

        // Add padding if necessary
        payload = AddBase64Padding(payload);

        // Decode the payload from Base64Url
        var decodedBytes = Convert.FromBase64String(payload);
        var decodedPayload = Encoding.UTF8.GetString(decodedBytes);

        // Parse the decoded payload as JSON
        var payloadJson = JsonSerializer.Deserialize<JsonElement>(decodedPayload);

        // Try to get the username from 'upn', 'preferred_username', or 'unique_name' claims
        if (payloadJson.TryGetProperty("upn", out var upn))
        {
            return upn.GetString();
        }
        else if (payloadJson.TryGetProperty("preferred_username", out var preferredUsername))
        {
            return preferredUsername.GetString();
        }
        else if (payloadJson.TryGetProperty("unique_name", out var uniqueName))
        {
            return uniqueName.GetString();
        }

        return null;
    }

    private static string AddBase64Padding(string base64) => (base64.Length % 4) switch
    {
        2 => base64 + "==",
        3 => base64 + "=",
        _ => base64,
    };
}
```

Now you can use the `UseEntraAuthentication` method to set up the connection string for the Postgres connector:

```csharp
using Microsoft.SemanticKernel.Connectors.Postgres;

var connectionString = "Host=mydb.postgres.database.azure.com;Port=5432;Database=postgres;SSL Mode=Require;";  // No Username or Password
var dataSourceBuilder = new NpgsqlDataSourceBuilder(connectionString);
dataSourceBuilder.UseEntraAuthentication();
dataSourceBuilder.UseVector();
using var dataSource = dataSourceBuilder.Build();

var vectorStore = new PostgresVectorStore(dataSource);
```

By default, the `UseEntraAuthentication` method uses the [DefaultAzureCredential](/dotnet/api/azure.identity.defaultazurecredential) to authenticate with Azure AD. You can also provide a custom `TokenCredential` implementation if needed.

::: zone-end
::: zone pivot="programming-language-python"

## Getting started

Install semantic kernel with the Postgres extras, which includes the [Postgres client](https://github.com/Postgres/Postgres-client).

```cli
pip install semantic-kernel[postgres]
```

You can then create a vector store instance using the `PostgresStore` class.
You can pass a `psycopg_pool` [AsyncConnectionPool](https://www.psycopg.org/psycopg3/docs/api/pool.html#psycopg_pool.AsyncConnectionPool) directly,
or use the `PostgresSettings` to create a connection pool from environment variables.

```python
from semantic_kernel.connectors.memory.postgres import PostgresStore, PostgresSettings

settings = PostgresSettings()

pool = await settings.create_connection_pool()
async with pool:
    vector_store = PostgresStore(connection_pool=pool)
    ...
```

You can set `POSTGRES_CONNECTION_STRING` in your environment, or the environment variables `PGHOST`, `PGPORT`, `PGUSER`, `PGPASSWORD`, `PGDATABASE`, and optionally `PGSSLMODE` as defined for [libpq](https://www.postgresql.org/docs/current/libpq-envars.html).
These values will be used by the `PostgresSettings` class to create a connection pool.

You can also create a collection directly. The Collection itself is a context manager, so you can use it in a `with` block. If you don't pass
in a connection pool, the collection will create one using the `PostgresSettings` class.

```python
from semantic_kernel.connectors.memory.postgres import PostgresCollection

collection = PostgresCollection(collection_name="skhotels", data_model_type=Hotel)
async with collection:  # This will create a connection pool using PostgresSettings
    ...
```

## Data mapping

The Postgres connector provides a default mapper when mapping data from the data model to storage.
The default mapper uses the model annotations or record definition to determine the type of each property and to map the model
into a `dict` that can be serialized to Postgres rows.

- The data model property annotated as a key will be mapped to the PRIMARY KEY in the Postgres table.
- The data model properties annotated as data will be mapped to a table column in Postgres.
- The data model properties annotated as vectors will be mapped to a table column that has the pgvector `VECTOR` type in Postgres.

```python
from pydantic import BaseModel

from semantic_kernel.connectors.memory.postgres import PostgresCollection
from semantic_kernel.data import (
    DistanceFunction,
    IndexKind,
    VectorStoreRecordDataField,
    VectorStoreRecordKeyField,
    VectorStoreRecordVectorField,
    vectorstoremodel,
)

@vectorstoremodel
class Hotel(BaseModel):
    hotel_id: Annotated[int, VectorStoreRecordKeyField()]
    hotel_name: Annotated[str, VectorStoreRecordDataField()]
    hotel_description: Annotated[str, VectorStoreRecordDataField(has_embedding=True, embedding_property_name="hotel_description_embedding")]
    hotel_description_embedding: Annotated[
        list[float] | None,
        VectorStoreRecordVectorField(
            index_kind=IndexKind.HNSW,
            dimensions=4,
            distance_function=DistanceFunction.COSINE_SIMILARITY,
        ),
    ] = None

collection = PostgresCollection(collection_name="Hotels", data_model_type=Hotel)

async with collection:
    await collection.create_collection_if_not_exists()
```

```sql
CREATE TABLE IF NOT EXISTS public."Hotels" (
    "hotel_id" INTEGER NOT NULL,
    "hotel_name" TEXT,
    "hotel_description" TEXT,
    "hotel_description_embedding" VECTOR(4)
    PRIMARY KEY ("hotel_id")
);
```


## Vector indexing

The `hotel_description_embedding` in the above `Hotel` model is a vector property with `IndexKind.HNSW` 
indexing. This index will be created automatically when the collection is created. 
HNSW is the only index type supported for index creation. IVFFlat index building requires that data already 
exist in the table at index creation time, and so it is not appropriate for the creation of an empty table. 
You are free to create and modify indexes on tables outside of the connector, which will 
be used by the connector when performing queries.

## Using with Entra Authentication

Azure Database for PostgreSQL provides the ability to connect to your database using [Entra authentication](/azure/postgresql/flexible-server/concepts-azure-ad-authentication).
This removes the need to store a username and password in your connection string.
To use Entra authentication for an Azure DB for PostgreSQL database, you can use the following custom AsyncConnection class:

```python
import base64
import json
import logging
from functools import lru_cache

from azure.core.credentials import TokenCredential
from azure.core.credentials_async import AsyncTokenCredential
from azure.identity import DefaultAzureCredential
from psycopg import AsyncConnection

AZURE_DB_FOR_POSTGRES_SCOPE = "https://ossrdbms-aad.database.windows.net/.default"

logger = logging.getLogger(__name__)

async def get_entra_token_async(credential: AsyncTokenCredential) -> str:
    """Get the password from Entra using the provided credential."""
    logger.info("Acquiring Entra token for postgres password")

    async with credential:
        cred = await credential.get_token(AZURE_DB_FOR_POSTGRES_SCOPE)
        return cred.token

def get_entra_token(credential: TokenCredential | None) -> str:
    """Get the password from Entra using the provided credential."""
    logger.info("Acquiring Entra token for postgres password")
    credential = credential or get_default_azure_credentials()

    return credential.get_token(AZURE_DB_FOR_POSTGRES_SCOPE).token

@lru_cache(maxsize=1)
def get_default_azure_credentials() -> DefaultAzureCredential:
    """Get the default Azure credentials.

    This method caches the credentials to avoid creating new instances.
    """
    return DefaultAzureCredential()

def decode_jwt(token):
    """Decode the JWT payload to extract claims."""
    payload = token.split(".")[1]
    padding = "=" * (4 - len(payload) % 4)
    decoded_payload = base64.urlsafe_b64decode(payload + padding)
    return json.loads(decoded_payload)

async def get_entra_conninfo(credential: TokenCredential | AsyncTokenCredential | None) -> dict[str, str]:
    """Fetches a token returns the username and token."""
    # Fetch a new token and extract the username
    if isinstance(credential, AsyncTokenCredential):
        token = await get_entra_token_async(credential)
    else:
        token = get_entra_token(credential)
    claims = decode_jwt(token)
    username = claims.get("upn") or claims.get("preferred_username") or claims.get("unique_name")
    if not username:
        raise ValueError("Could not extract username from token. Have you logged in?")

    return {"user": username, "password": token}

class AsyncEntraConnection(AsyncConnection):
    """Asynchronous connection class for using Entra auth with Azure DB for PostgreSQL."""

    @classmethod
    async def connect(cls, *args, **kwargs):
        """Establish an asynchronous connection using Entra auth with Azure DB for PostgreSQL."""
        credential = kwargs.pop("credential", None)
        if credential and not isinstance(credential, (TokenCredential, AsyncTokenCredential)):
            raise ValueError("credential must be a TokenCredential or AsyncTokenCredential")
        if not kwargs.get("user") or not kwargs.get("password"):
            credential = credential or get_default_azure_credentials()
            entra_conninfo = await get_entra_conninfo(credential)
            if kwargs.get("user"):
                entra_conninfo.pop("user", None)
            kwargs.update(entra_conninfo)
        return await super().connect(*args, **kwargs)
```

You can use the custom connection class with the `PostgresSettings.get_connection_pool` method to create a connection pool.

```python
from semantic_kernel.connectors.memory.postgres import PostgresSettings, PostgresStore


pool = await PostgresSettings().create_connection_pool(connection_class=AsyncEntraConnection)
async with pool:
    vector_store = PostgresStore(connection_pool=pool)
    ...
```

By default, the `AsyncEntraConnection` class uses the [DefaultAzureCredential](/python/api/azure-identity/azure.identity.defaultazurecredential) to authenticate with Azure AD. 
You can also provide another `TokenCredential` in the kwargs if needed:

```python
from azure.identity import ManagedIdentityCredential


pool = await PostgresSettings().create_connection_pool(
    connection_class=AsyncEntraConnection, credential=ManagedIdentityCredential()
)
async with pool:
    vector_store = PostgresStore(connection_pool=pool)
    ...
```

::: zone-end
::: zone pivot="programming-language-java"

## JDBC

The [JDBC](./jdbc-connector.md) connector can be used to connect to Postgres.

::: zone-end<|MERGE_RESOLUTION|>--- conflicted
+++ resolved
@@ -110,14 +110,8 @@
 
 NpgsqlDataSourceBuilder dataSourceBuilder = new("<Connection String>");
 dataSourceBuilder.UseVector();
-<<<<<<< HEAD
 using NpgsqlDataSource dataSource = dataSourceBuilder.Build();
 var vectorStore = new PostgresVectorStore(dataSource);
-=======
-var dataSource = dataSourceBuilder.Build();
-
-var connection = new PostgresVectorStore(dataSource, ownsDataSource: true);
->>>>>>> 9a5efa02
 ```
 
 ```csharp
@@ -134,20 +128,8 @@
 
 NpgsqlDataSourceBuilder dataSourceBuilder = new("<Connection String>");
 dataSourceBuilder.UseVector();
-<<<<<<< HEAD
 using NpgsqlDataSource dataSource = dataSourceBuilder.Build();
 var collection = new PostgresVectorStoreRecordCollection<int, Hotel>(dataSource, "skhotels");
-=======
-var dataSource = dataSourceBuilder.Build();
-
-var collection = new PostgresCollection<string, Hotel>(dataSource, "skhotels", ownsDataSource: true);
-```
-
-```csharp
-using Microsoft.SemanticKernel.Connectors.PgVector;
-
-var collection = new PostgresCollection<string, Hotel>("Host=localhost;Port=5432;Username=postgres;Password=example;Database=postgres;", "skhotels");
->>>>>>> 9a5efa02
 ```
 
 ## Data mapping
@@ -162,20 +144,13 @@
 
 ### Property name override
 
-<<<<<<< HEAD
 You can provide override field names to use in storage that is different from the
 property names on the data model. This allows you to match table column names even
 if they don't match the property names on the data model.
 
-The property name override is done by setting the `StoragePropertyName` option via the data model attributes or record definition.
-
-Here is an example of a data model with `StoragePropertyName` set on its attributes and how it will be represented in Postgres as a table, assuming the Collection name is `Hotels`.
-=======
-You can provide override property names to use in storage that is different to the property names on the data model.
-The property name override is done by setting the `StorageName` option via the data model property attributes or record definition.
-
-Here is an example of a data model with `StorageName` set on its attributes and how that will be represented in a Postgres command.
->>>>>>> 9a5efa02
+The property name override is done by setting the `StorageName` option via the data model attributes or record definition.
+
+Here is an example of a data model with `StorageName` set on its attributes and how it will be represented in Postgres as a table, assuming the Collection name is `Hotels`.
 
 ```csharp
 using System;
@@ -183,29 +158,16 @@
 
 public class Hotel
 {
-<<<<<<< HEAD
-    [VectorStoreRecordKey(StoragePropertyName = "hotel_id")]
+    [VectorStoreRecordKey(StorageName = "hotel_id")]
     public int HotelId { get; set; }
 
-    [VectorStoreRecordData(StoragePropertyName = "hotel_name")]
+    [VectorStoreRecordData(StorageName = "hotel_name")]
     public string HotelName { get; set; }
 
-    [VectorStoreRecordData(StoragePropertyName = "hotel_description")]
+    [VectorStoreRecordData(StorageName = "hotel_description")]
     public string Description { get; set; }
 
-    [VectorStoreRecordVector(Dimensions: 4, DistanceFunction: DistanceFunction.CosineDistance, IndexKind: IndexKind.Hnsw, StoragePropertyName = "hotel_description_embedding")]
-=======
-    [VectorStoreKey]
-    public int HotelId { get; set; }
-
-    [VectorStoreData(StorageName = "hotel_name")]
-    public string? HotelName { get; set; }
-
-    [VectorStoreData(StorageName = "hotel_description")]
-    public string? Description { get; set; }
-
-    [VectorStoreVector(Dimensions: 4, DistanceFunction = DistanceFunction.CosineDistance)]
->>>>>>> 9a5efa02
+    [VectorStoreRecordVector(Dimensions: 4, DistanceFunction: DistanceFunction.CosineDistance, IndexKind: IndexKind.Hnsw, StorageName = "hotel_description_embedding")]
     public ReadOnlyMemory<float>? DescriptionEmbedding { get; set; }
 }
 ```
