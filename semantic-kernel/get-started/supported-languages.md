---
title: Supported languages for Semantic Kernel
description: Learn which features are available for C#, Python, and Java.
zone_pivot_groups: programming-languages
author: moonbox3
ms.topic: reference
ms.author: evmattso
ms.date: 07/11/2023
ms.service: semantic-kernel
---

# Supported Semantic Kernel languages

Semantic Kernel plans on providing support to the following languages:
> [!div class="checklist"]
>
> * C#
> * Python
> * Java

While the overall architecture of the kernel is consistent across all languages, we made sure the SDK for each language follows common paradigms and styles in each language to make it feel native and easy to use.

::: zone pivot="programming-language-csharp"

## C# packages

In C#, there are several packages to help ensure that you only need to import the functionality that you need for your project. The following table shows the available packages in C#.

| Package name | Description |
|--------------|-------------|
| `Microsoft.SemanticKernel` | The main package that includes everything to get started |
| `Microsoft.SemanticKernel.Core` | The core package that provides implementations for `Microsoft.SemanticKernel.Abstractions` |
| `Microsoft.SemanticKernel.Abstractions` | The base abstractions for Semantic Kernel |
| `Microsoft.SemanticKernel.Connectors.Amazon` | The AI connector for Amazon AI |
| `Microsoft.SemanticKernel.Connectors.AzureAIInference` | The AI connector for Azure AI Inference |
| `Microsoft.SemanticKernel.Connectors.AzureOpenAI` | The AI connector for Azure OpenAI |
| `Microsoft.SemanticKernel.Connectors.Google` | The AI connector for Google models (e.g., Gemini) |
| `Microsoft.SemanticKernel.Connectors.HuggingFace` | The AI connector for Hugging Face models |
| `Microsoft.SemanticKernel.Connectors.MistralAI` | The AI connector for Mistral AI models |
| `Microsoft.SemanticKernel.Connectors.Ollama` | The AI connector for Ollama |
| `Microsoft.SemanticKernel.Connectors.Onnx` | The AI connector for Onnx |
| `Microsoft.SemanticKernel.Connectors.OpenAI` | The AI connector for OpenAI |
<<<<<<< HEAD
| `Microsoft.SemanticKernel.Connectors.AzureAISearch` | The vector store connector for Azure AI Search |
| `Microsoft.SemanticKernel.Connectors.AzureCosmosDBMongoDB` | The vector store connector for Azure CosmosDB MongoDB |
| `Microsoft.SemanticKernel.Connectors.AzureCosmosDBNoSQL` | The vector store connector for Azure CosmosDB NoSQL |
=======
| `Microsoft.SemanticKernel.Connectors.AzureAISearch` | The vector store connector for AzureAISearch |
| `Microsoft.SemanticKernel.Connectors.CosmosMongoDB` | The vector store connector for AzureCosmosDBMongoDB |
| `Microsoft.SemanticKernel.Connectors.CosmosNoSql` | The vector store connector for AzureAISearch |
>>>>>>> e60124ad
| `Microsoft.SemanticKernel.Connectors.MongoDB` | The vector store connector for MongoDB |
| `Microsoft.SemanticKernel.Connectors.Pinecone` | The vector store connector for Pinecone |
| `Microsoft.SemanticKernel.Connectors.Qdrant` | The vector store connector for Qdrant |
| `Microsoft.SemanticKernel.Connectors.Redis` | The vector store connector for Redis |
| `Microsoft.SemanticKernel.Connectors.SqliteVec` | The vector store connector for Sqlite |
| `Microsoft.SemanticKernel.Connectors.Weaviate` | The vector store connector for Weaviate |
| `Microsoft.SemanticKernel.Plugins.OpenApi` (Experimental) | Enables loading plugins from OpenAPI specifications |
| `Microsoft.SemanticKernel.PromptTemplates.Handlebars` | Enables the use of Handlebars templates for prompts |
| `Microsoft.SemanticKernel.Yaml` | Provides support for serializing prompts using YAML files |
| `Microsoft.SemanticKernel.Prompty` | Provides support for serializing prompts using Prompty files |
| `Microsoft.SemanticKernel.Agents.Abstractions` | Provides abstractions for creating agents |
| `Microsoft.SemanticKernel.Agents.OpenAI` | Provides support for Assistant API agents |

To install any of these packages, you can use the following command:

```bash
dotnet add package <package-name>
```

::: zone-end

::: zone pivot="programming-language-python"

## Python packages

In Python, there's a single package that includes everything you need to get started with Semantic Kernel. To install the package, you can use the following command:

```bash
pip install semantic-kernel
```

On [PyPI](https://pypi.org/project/semantic-kernel/) under `Provides-Extra` the additional extras you can install are also listed and when used that will install the packages needed for using SK with that specific connector or service, you can install those with the square bracket syntax for instance:

```bash
pip install semantic-kernel[azure]
```

This will install Semantic Kernel, as well as specific tested versions of: `azure-ai-inference`, `azure-search-documents`, `azure-core`, `azure-identity`, `azure-cosmos` and `msgraph-sdk` (and any dependencies of those packages). Similarly the extra `hugging_face` will install `transformers` and `sentence-transformers`.

::: zone-end

::: zone pivot="programming-language-java"

## Java packages

For Java, Semantic Kernel has the following packages; all are under the group Id `com.microsoft.semantic-kernel`, and can be imported
from maven.

```xml
    <dependency>
        <groupId>com.microsoft.semantic-kernel</groupId>
        <artifactId>semantickernel-api</artifactId>
    </dependency>
```

A BOM is provided that can be used to define the versions of all Semantic Kernel packages.

```xml
    <dependencyManagement>
        <dependencies>
            <dependency>
                <groupId>com.microsoft.semantic-kernel</groupId>
                <artifactId>semantickernel-bom</artifactId>
                <version>${semantickernel.version}</version>
                <scope>import</scope>
                <type>pom</type>
            </dependency>
        </dependencies>
    </dependencyManagement>
```

- `semantickernel-bom` – A Maven project BOM that can be used to define the versions of all Semantic Kernel packages.
- `semantickernel-api` – Package that defines the core public API for the Semantic Kernel for a Maven project.
- `semantickernel-aiservices-openai` –Provides a connector that can be used to interact with the OpenAI API.

Below is an example POM XML for a simple project that uses OpenAI.

```xml
<project>
    <dependencyManagement>
        <dependencies>
            <dependency>
                <groupId>com.microsoft.semantic-kernel</groupId>
                <artifactId>semantickernel-bom</artifactId>
                <version>${semantickernel.version}</version>
                <scope>import</scope>
                <type>pom</type>
            </dependency>
        </dependencies>
    </dependencyManagement>
    <dependencies>
        <dependency>
            <groupId>com.microsoft.semantic-kernel</groupId>
            <artifactId>semantickernel-api</artifactId>
        </dependency>
        <dependency>
            <groupId>com.microsoft.semantic-kernel</groupId>
            <artifactId>semantickernel-connectors-ai-openai</artifactId>
        </dependency>
    </dependencies>
</project>
```

::: zone-end

## Available features in each SDK

The following tables show which features are available in each language. The 🔄 symbol indicates that the feature is partially implemented, please see the associated note column for more details. The ❌ symbol indicates that the feature is not yet available in that language; if you would like to see a feature implemented in a language, please consider [contributing to the project](./contributing.md) or [opening an issue](./contributing.md#reporting-issues).

### Core capabilities

| Services                          |  C#  | Python | Java | Notes |
|-----------------------------------|:----:|:------:|:----:|-------|
| Prompts                           | ✅ | ✅ | ✅ | To see the full list of supported template and serialization formats, refer to the tables below |
| Native functions and plugins      | ✅ | ✅ | ✅ | |
| OpenAPI plugins                   | ✅ | ✅ | ✅ | Java has a sample demonstrating how to load OpenAPI plugins |
| Automatic function calling        | ✅ | ✅ | ✅ | |
| Open Telemetry logs               | ✅ | ✅ | ❌ | |
| Hooks and filters                 | ✅ | ✅ | ✅ | |

### Prompt template formats

When authoring prompts, Semantic Kernel provides a variety of template languages that allow you to embed variables and invoke functions. The following table shows which template languages are supported in each language.

| Formats                          |  C#  | Python | Java | Notes |
| ---------------------------------|:----:|:------:|:----:|-------|
| Semantic Kernel template language | ✅ | ✅ | ✅ | |
| Handlebars                        | ✅ | ✅ | ✅ | |
| Liquid                            | ✅ | ❌ | ❌ | |
| Jinja2                            | ❌ | ✅ | ❌ | |

### Prompt serialization formats

Once you've created a prompt, you can serialize it so that it can be stored or shared across teams. The following table shows which serialization formats are supported in each language.

| Formats                          |  C#  | Python | Java | Notes |
| ---------------------------------|:----:|:------:|:----:|-------|
| YAML                             | ✅ | ✅ | ✅ | |
| Prompty                          | ✅ | ❌ | ❌ | |

### AI Services Modalities

| Services                          |  C#  | Python | Java | Notes |
|-----------------------------------|:----:|:------:|:----:|-------|
| Text Generation                    | ✅ | ✅ | ✅ | Example: Text-Davinci-003 |
| Chat Completion                    | ✅ | ✅ | ✅ | Example: GPT4, Chat-GPT |
| Text Embeddings (Experimental)     | ✅ | ✅ | ✅ | Example: Text-Embeddings-Ada-002 |
| Text to Image (Experimental)       | ✅ | ✅ | ❌ | Example: Dall-E |
| Image to Text (Experimental)       | ✅ | ❌ | ❌ | Example: Pix2Struct |
| Text to Audio (Experimental)       | ✅ | ✅ | ❌ | Example: Text-to-speech |
| Audio to Text (Experimental)       | ✅ | ✅ | ❌ | Example: Whisper |

### AI Service Connectors

| Endpoints                                 |  C#  | Python | Java | Notes |
|-------------------------------------------|:----:|:------:|:----:|-------|
| Amazon Bedrock                            | ✅ | ✅ | ❌ | |
| Anthropic                                 | ✅ | ✅ | ❌ | |
| Azure AI Inference                        | ✅ | ✅ | ❌ | |
| Azure OpenAI                              | ✅ | ✅ | ✅ | |
| Google                                    | ✅ | ✅ | ✅ | |
| Hugging Face Inference API                | ✅ | ✅ | ❌ | |
| Mistral                                   | ✅ | ✅ | ❌ | |
| Ollama                                    | ✅ | ✅ | ❌ | |
| ONNX                                      | ✅ | ✅ | ❌ | |
| OpenAI                                    | ✅ | ✅ | ✅ | |
| Other endpoints that support OpenAI APIs  | ✅ | ✅ | ✅ | Includes LLM Studio, etc. |

### Vector Store Connectors (Experimental)

> [!WARNING]
> The Semantic Kernel Vector Store functionality is in preview, and improvements that require breaking changes may still occur in limited circumstances before release.

For the list of out of the box vector store connectors and the language support for each, refer to [out of the box connectors](../concepts/vector-store-connectors/out-of-the-box-connectors/index.md).

### Memory Store Connectors (Legacy)

> [!IMPORTANT]
> Memory Store connectors are legacy and have been replaced by Vector Store connectors. For more information see [Legacy Memory Stores](../concepts/vector-store-connectors/memory-stores.md).

| Memory Connectors        |  C#  | Python | Java | Notes |
|--------------------------|:----:|:------:|:----:|-------|
| Azure AI Search          | ✅ | ✅ | ✅ | |
| Chroma                   | ✅ | ✅ | ❌ | |
| DuckDB                   | ✅ | ❌ | ❌ | |
| Milvus                   | ✅ | ✅ | ❌ | |
| Pinecone                 | ✅ | ✅ | ❌ | |
| Postgres                 | ✅ | ✅ | ❌ | |
| Qdrant                   | ✅ | ✅ | ❌ | |
| Redis                    | ✅ | ✅ | ❌ | |
| Sqlite                   | ✅ | ❌ | 🔄 | |
| Weaviate                 | ✅ | ✅ | ❌ | |<|MERGE_RESOLUTION|>--- conflicted
+++ resolved
@@ -40,15 +40,9 @@
 | `Microsoft.SemanticKernel.Connectors.Ollama` | The AI connector for Ollama |
 | `Microsoft.SemanticKernel.Connectors.Onnx` | The AI connector for Onnx |
 | `Microsoft.SemanticKernel.Connectors.OpenAI` | The AI connector for OpenAI |
-<<<<<<< HEAD
 | `Microsoft.SemanticKernel.Connectors.AzureAISearch` | The vector store connector for Azure AI Search |
-| `Microsoft.SemanticKernel.Connectors.AzureCosmosDBMongoDB` | The vector store connector for Azure CosmosDB MongoDB |
-| `Microsoft.SemanticKernel.Connectors.AzureCosmosDBNoSQL` | The vector store connector for Azure CosmosDB NoSQL |
-=======
-| `Microsoft.SemanticKernel.Connectors.AzureAISearch` | The vector store connector for AzureAISearch |
-| `Microsoft.SemanticKernel.Connectors.CosmosMongoDB` | The vector store connector for AzureCosmosDBMongoDB |
-| `Microsoft.SemanticKernel.Connectors.CosmosNoSql` | The vector store connector for AzureAISearch |
->>>>>>> e60124ad
+| `Microsoft.SemanticKernel.Connectors.CosmosMongoDB` | The vector store connector for Azure CosmosDB MongoDB |
+| `Microsoft.SemanticKernel.Connectors.CosmosNoSql` | The vector store connector for Azure CosmosDB NoSQL |
 | `Microsoft.SemanticKernel.Connectors.MongoDB` | The vector store connector for MongoDB |
 | `Microsoft.SemanticKernel.Connectors.Pinecone` | The vector store connector for Pinecone |
 | `Microsoft.SemanticKernel.Connectors.Qdrant` | The vector store connector for Qdrant |
